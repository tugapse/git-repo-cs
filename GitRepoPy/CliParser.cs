using System;
using System.Linq;
using GitRepoPy; // For Logger and GlobalConfig

namespace GitRepoPy
{
    /// <summary>
    /// Defines the different operational modes of the script.
    /// </summary>
    public enum ScriptMode
    {
        Setup,
        Remove,
        BuildPythonRun, // Legacy mode, now falls into Setup with specific force-run behavior
        ForceCreateRun,
        Update,
        Help,
        List
    }

    /// <summary>
    /// Holds the parsed command-line arguments.
    /// </summary>
    public struct ParsedArgs
    {
        public ParsedArgs(){}

        public ScriptMode Mode { get; set; }
<<<<<<< HEAD
        public string RepoName { get; set; }
        public string GitHubUrl { get; set; }
        public bool Verbose { get; set; }
=======
        public string RepoName { get; set; } = "";
        public string GitHubUrl { get; set; } = "";
        public string Branch { get; set; } = "";
>>>>>>> 35e8c699
    }

    /// <summary>
    /// Handles parsing and validation of command-line arguments.
    /// </summary>
    public static class CliParser
    {
        /// <summary>
        /// Parses command-line arguments and determines the script's operating mode.
        /// </summary>
        /// <param name="args">The command-line arguments array.</param>
        /// <returns>A ParsedArgs struct containing the determined mode and relevant arguments.</returns>
        public static ParsedArgs Parse(string[] args)
        {
            var parsed = new ParsedArgs { Mode = ScriptMode.Setup }; // Default mode

            if (args.Length == 0)
            {
                return parsed;
                Logger.LogError("No arguments provided. Use --help for usage.", 1);
            }

            for (int i = 0; i < args.Length; i++)
            {
                string arg = args[i];

                if (arg.StartsWith("-"))
                {
                    switch (arg)
                    {
<<<<<<< HEAD
                        case "--verbose":
                        case "-v":
                            parsed.Verbose = true;
                            break;
                        case "--list":
                        case "-l":
                            parsed.Mode = ScriptMode.List;
                            return parsed;
=======
                        case "--branch":
                        case "-b":
                            if (++i < args.Length) parsed.Branch = args[i];
                            break;

>>>>>>> 35e8c699
                        case "--remove":
                        case "-r":
                            parsed.Mode = ScriptMode.Remove;
                            if (++i < args.Length) parsed.RepoName = args[i];
                            break;
                        case "--build-python-run":
                        case "-bpr":
                            parsed.Mode = ScriptMode.BuildPythonRun;
                            if (++i < args.Length) parsed.RepoName = args[i];
                            if (++i < args.Length) parsed.GitHubUrl = args[i];
                            break;
                        case "--force-create-run":
                        case "-fcr":
                            parsed.Mode = ScriptMode.ForceCreateRun;
                            if (++i < args.Length) parsed.RepoName = args[i];
                            if (++i < args.Length) parsed.GitHubUrl = args[i];
                            break;
                        case "--update":
                        case "-u":
                            parsed.Mode = ScriptMode.Update;
                            if (++i < args.Length) parsed.RepoName = args[i];
                            break;
                        case "--help":
                        case "-h":
                            parsed.Mode = ScriptMode.Help;
                            return parsed; // Help mode means we're done parsing and will just display help
                        default:
                            Logger.LogWarn($"Unknown option: {arg}. Ignoring.");
                            break;
                    }
                }
                else
                {
                    // Positional arguments for default setup mode
                    if (parsed.Mode == ScriptMode.Setup)
                    {
                        if (string.IsNullOrEmpty(parsed.RepoName))
                        {
                            parsed.RepoName = arg;
                        }
                        else if (string.IsNullOrEmpty(parsed.GitHubUrl))
                        {
                            parsed.GitHubUrl = arg;
                        }
                        else
                        {
                            Logger.LogWarn($"Unexpected argument: {arg}. Ignoring.");
                        }
                    }
                    else
                    {
                        Logger.LogWarn($"Unexpected positional argument '{arg}' after an option. Ignoring.");
                    }
                }
            }

            // Post-parsing validation for required arguments
            switch (parsed.Mode)
            {
                case ScriptMode.Remove:
                case ScriptMode.Update:
                    if (string.IsNullOrEmpty(parsed.RepoName))
                    {
                        Logger.LogError($"Usage for {parsed.Mode.ToString().ToLower()}: {AppDomain.CurrentDomain.FriendlyName} --{parsed.Mode.ToString().ToLower().Replace("buildpythonrun", "build-python-run").Replace("forcecreaterun", "force-create-run")} <repository_name>\nExample: {AppDomain.CurrentDomain.FriendlyName} --{parsed.Mode.ToString().ToLower().Replace("buildpythonrun", "build-python-run").Replace("forcecreaterun", "force-create-run")} my-web-app");
                    }
                    break;
                case ScriptMode.Setup:
                case ScriptMode.BuildPythonRun:
                case ScriptMode.ForceCreateRun:
                    if (string.IsNullOrEmpty(parsed.RepoName) || string.IsNullOrEmpty(parsed.GitHubUrl))
                    {
                        Logger.LogError($"Usage for setup modes ({parsed.Mode.ToString().ToLower().Replace("buildpythonrun", "build-python-run").Replace("forcecreaterun", "force-create-run")} or default): {AppDomain.CurrentDomain.FriendlyName} <option> <repository_name> <github_url>\nExample: {AppDomain.CurrentDomain.FriendlyName} my-web-app https://github.com/myuser/my-web-app.git");
                    }
                    break;
            }

            return parsed;
        }

        /// <summary>Displays the help message, similar to the bash script's --help output.</summary>
        public static void DisplayHelp()
        {
            // Note: CheckSystemDependencies call moved to ProjectService.CheckSystemDependencies,
            // as this method is purely for displaying CLI usage.
            var appName = AppDomain.CurrentDomain.FriendlyName; // Get executable name

            Console.WriteLine($"{GlobalConfig.INFO_COLOR}Usage: {appName} [OPTIONS] <repository_name> [github_url]{GlobalConfig.RESET_COLOR}");
            Console.WriteLine("\nThis script automates the setup, removal, and updating of Python projects from Git repositories.");
            Console.WriteLine($"\n{GlobalConfig.WARN_COLOR}Options:{GlobalConfig.RESET_COLOR}");
            Console.WriteLine($"  -r, --remove <repository_name>          : Deletes the symbolic link and the entire project directory.");
            Console.WriteLine($"                                            Example: {appName} --remove my-web-app");
            Console.WriteLine($"\n  -bpr, --build-python-run <repo_name> <url> : Clones, sets up venv, installs dependencies.");
            Console.WriteLine($"                                            If 'run.sh' not found in project, generates a default");
            Console.WriteLine($"                                            Python run script in {GlobalConfig.TOOLS_BIN_DIR}.");
            Console.WriteLine($"                                            Example: {appName} --build-python-run my-app https://github.com/user/my-app.git");
            Console.WriteLine($"\n  -fcr, --force-create-run <repo_name> <url> : Similar to default setup, but always generates");
            Console.WriteLine($"                                            the default Python run script directly in {GlobalConfig.TOOLS_BIN_DIR},");
            Console.WriteLine($"                                            overriding any existing 'run.sh' in the project.");
            Console.WriteLine($"                                            Example: {appName} --force-create-run my-app https://github.com/user/my-app.git");
            Console.WriteLine($"\n  -u, --update <repository_name>          : Cleans __pycache__, stashes local changes, pulls latest");
            Console.WriteLine($"                                            from remote, and pops stashed changes.");
            Console.WriteLine($"                                            Example: {appName} --update my-web-app");
            Console.WriteLine($"\n  -h, --help                            : Displays this help message and exits.");
            Console.WriteLine($"\n{GlobalConfig.INFO_COLOR}Default Setup Mode (no specific option):{GlobalConfig.RESET_COLOR}");
            // Corrected line for proper alignment
            Console.WriteLine($"  {appName} <repository_name> <github_url>");
            Console.WriteLine($"  Example: {appName} my-web-app https://github.com/myuser/my-web-app.git");
            Console.WriteLine($"\n{GlobalConfig.INFO_COLOR}Version:{GlobalConfig.RESET_COLOR} {GlobalConfig.SCRIPT_VERSION}");
            Environment.Exit(0);
        }
    }
}
<|MERGE_RESOLUTION|>--- conflicted
+++ resolved
@@ -1,195 +1,187 @@
-using System;
-using System.Linq;
-using GitRepoPy; // For Logger and GlobalConfig
-
-namespace GitRepoPy
-{
-    /// <summary>
-    /// Defines the different operational modes of the script.
-    /// </summary>
-    public enum ScriptMode
-    {
-        Setup,
-        Remove,
-        BuildPythonRun, // Legacy mode, now falls into Setup with specific force-run behavior
-        ForceCreateRun,
-        Update,
-        Help,
-        List
-    }
-
-    /// <summary>
-    /// Holds the parsed command-line arguments.
-    /// </summary>
-    public struct ParsedArgs
-    {
-        public ParsedArgs(){}
-
-        public ScriptMode Mode { get; set; }
-<<<<<<< HEAD
-        public string RepoName { get; set; }
-        public string GitHubUrl { get; set; }
-        public bool Verbose { get; set; }
-=======
-        public string RepoName { get; set; } = "";
-        public string GitHubUrl { get; set; } = "";
-        public string Branch { get; set; } = "";
->>>>>>> 35e8c699
-    }
-
-    /// <summary>
-    /// Handles parsing and validation of command-line arguments.
-    /// </summary>
-    public static class CliParser
-    {
-        /// <summary>
-        /// Parses command-line arguments and determines the script's operating mode.
-        /// </summary>
-        /// <param name="args">The command-line arguments array.</param>
-        /// <returns>A ParsedArgs struct containing the determined mode and relevant arguments.</returns>
-        public static ParsedArgs Parse(string[] args)
-        {
-            var parsed = new ParsedArgs { Mode = ScriptMode.Setup }; // Default mode
-
-            if (args.Length == 0)
-            {
-                return parsed;
-                Logger.LogError("No arguments provided. Use --help for usage.", 1);
-            }
-
-            for (int i = 0; i < args.Length; i++)
-            {
-                string arg = args[i];
-
-                if (arg.StartsWith("-"))
-                {
-                    switch (arg)
-                    {
-<<<<<<< HEAD
-                        case "--verbose":
-                        case "-v":
-                            parsed.Verbose = true;
-                            break;
-                        case "--list":
-                        case "-l":
-                            parsed.Mode = ScriptMode.List;
-                            return parsed;
-=======
-                        case "--branch":
-                        case "-b":
-                            if (++i < args.Length) parsed.Branch = args[i];
-                            break;
-
->>>>>>> 35e8c699
-                        case "--remove":
-                        case "-r":
-                            parsed.Mode = ScriptMode.Remove;
-                            if (++i < args.Length) parsed.RepoName = args[i];
-                            break;
-                        case "--build-python-run":
-                        case "-bpr":
-                            parsed.Mode = ScriptMode.BuildPythonRun;
-                            if (++i < args.Length) parsed.RepoName = args[i];
-                            if (++i < args.Length) parsed.GitHubUrl = args[i];
-                            break;
-                        case "--force-create-run":
-                        case "-fcr":
-                            parsed.Mode = ScriptMode.ForceCreateRun;
-                            if (++i < args.Length) parsed.RepoName = args[i];
-                            if (++i < args.Length) parsed.GitHubUrl = args[i];
-                            break;
-                        case "--update":
-                        case "-u":
-                            parsed.Mode = ScriptMode.Update;
-                            if (++i < args.Length) parsed.RepoName = args[i];
-                            break;
-                        case "--help":
-                        case "-h":
-                            parsed.Mode = ScriptMode.Help;
-                            return parsed; // Help mode means we're done parsing and will just display help
-                        default:
-                            Logger.LogWarn($"Unknown option: {arg}. Ignoring.");
-                            break;
-                    }
-                }
-                else
-                {
-                    // Positional arguments for default setup mode
-                    if (parsed.Mode == ScriptMode.Setup)
-                    {
-                        if (string.IsNullOrEmpty(parsed.RepoName))
-                        {
-                            parsed.RepoName = arg;
-                        }
-                        else if (string.IsNullOrEmpty(parsed.GitHubUrl))
-                        {
-                            parsed.GitHubUrl = arg;
-                        }
-                        else
-                        {
-                            Logger.LogWarn($"Unexpected argument: {arg}. Ignoring.");
-                        }
-                    }
-                    else
-                    {
-                        Logger.LogWarn($"Unexpected positional argument '{arg}' after an option. Ignoring.");
-                    }
-                }
-            }
-
-            // Post-parsing validation for required arguments
-            switch (parsed.Mode)
-            {
-                case ScriptMode.Remove:
-                case ScriptMode.Update:
-                    if (string.IsNullOrEmpty(parsed.RepoName))
-                    {
-                        Logger.LogError($"Usage for {parsed.Mode.ToString().ToLower()}: {AppDomain.CurrentDomain.FriendlyName} --{parsed.Mode.ToString().ToLower().Replace("buildpythonrun", "build-python-run").Replace("forcecreaterun", "force-create-run")} <repository_name>\nExample: {AppDomain.CurrentDomain.FriendlyName} --{parsed.Mode.ToString().ToLower().Replace("buildpythonrun", "build-python-run").Replace("forcecreaterun", "force-create-run")} my-web-app");
-                    }
-                    break;
-                case ScriptMode.Setup:
-                case ScriptMode.BuildPythonRun:
-                case ScriptMode.ForceCreateRun:
-                    if (string.IsNullOrEmpty(parsed.RepoName) || string.IsNullOrEmpty(parsed.GitHubUrl))
-                    {
-                        Logger.LogError($"Usage for setup modes ({parsed.Mode.ToString().ToLower().Replace("buildpythonrun", "build-python-run").Replace("forcecreaterun", "force-create-run")} or default): {AppDomain.CurrentDomain.FriendlyName} <option> <repository_name> <github_url>\nExample: {AppDomain.CurrentDomain.FriendlyName} my-web-app https://github.com/myuser/my-web-app.git");
-                    }
-                    break;
-            }
-
-            return parsed;
-        }
-
-        /// <summary>Displays the help message, similar to the bash script's --help output.</summary>
-        public static void DisplayHelp()
-        {
-            // Note: CheckSystemDependencies call moved to ProjectService.CheckSystemDependencies,
-            // as this method is purely for displaying CLI usage.
-            var appName = AppDomain.CurrentDomain.FriendlyName; // Get executable name
-
-            Console.WriteLine($"{GlobalConfig.INFO_COLOR}Usage: {appName} [OPTIONS] <repository_name> [github_url]{GlobalConfig.RESET_COLOR}");
-            Console.WriteLine("\nThis script automates the setup, removal, and updating of Python projects from Git repositories.");
-            Console.WriteLine($"\n{GlobalConfig.WARN_COLOR}Options:{GlobalConfig.RESET_COLOR}");
-            Console.WriteLine($"  -r, --remove <repository_name>          : Deletes the symbolic link and the entire project directory.");
-            Console.WriteLine($"                                            Example: {appName} --remove my-web-app");
-            Console.WriteLine($"\n  -bpr, --build-python-run <repo_name> <url> : Clones, sets up venv, installs dependencies.");
-            Console.WriteLine($"                                            If 'run.sh' not found in project, generates a default");
-            Console.WriteLine($"                                            Python run script in {GlobalConfig.TOOLS_BIN_DIR}.");
-            Console.WriteLine($"                                            Example: {appName} --build-python-run my-app https://github.com/user/my-app.git");
-            Console.WriteLine($"\n  -fcr, --force-create-run <repo_name> <url> : Similar to default setup, but always generates");
-            Console.WriteLine($"                                            the default Python run script directly in {GlobalConfig.TOOLS_BIN_DIR},");
-            Console.WriteLine($"                                            overriding any existing 'run.sh' in the project.");
-            Console.WriteLine($"                                            Example: {appName} --force-create-run my-app https://github.com/user/my-app.git");
-            Console.WriteLine($"\n  -u, --update <repository_name>          : Cleans __pycache__, stashes local changes, pulls latest");
-            Console.WriteLine($"                                            from remote, and pops stashed changes.");
-            Console.WriteLine($"                                            Example: {appName} --update my-web-app");
-            Console.WriteLine($"\n  -h, --help                            : Displays this help message and exits.");
-            Console.WriteLine($"\n{GlobalConfig.INFO_COLOR}Default Setup Mode (no specific option):{GlobalConfig.RESET_COLOR}");
-            // Corrected line for proper alignment
-            Console.WriteLine($"  {appName} <repository_name> <github_url>");
-            Console.WriteLine($"  Example: {appName} my-web-app https://github.com/myuser/my-web-app.git");
-            Console.WriteLine($"\n{GlobalConfig.INFO_COLOR}Version:{GlobalConfig.RESET_COLOR} {GlobalConfig.SCRIPT_VERSION}");
-            Environment.Exit(0);
-        }
-    }
-}
+using System;
+using System.Linq;
+using GitRepoPy; // For Logger and GlobalConfig
+
+namespace GitRepoPy
+{
+    /// <summary>
+    /// Defines the different operational modes of the script.
+    /// </summary>
+    public enum ScriptMode
+    {
+        Setup,
+        Remove,
+        BuildPythonRun, // Legacy mode, now falls into Setup with specific force-run behavior
+        ForceCreateRun,
+        Update,
+        Help,
+        List
+    }
+
+    /// <summary>
+    /// Holds the parsed command-line arguments.
+    /// </summary>
+    public struct ParsedArgs
+    {
+        public ParsedArgs(){}
+
+        public ScriptMode Mode { get; set; }
+        public bool Verbose { get; set; }
+        public string RepoName { get; set; } = "";
+        public string GitHubUrl { get; set; } = "";
+        public string Branch { get; set; } = "";
+    }
+
+    /// <summary>
+    /// Handles parsing and validation of command-line arguments.
+    /// </summary>
+    public static class CliParser
+    {
+        /// <summary>
+        /// Parses command-line arguments and determines the script's operating mode.
+        /// </summary>
+        /// <param name="args">The command-line arguments array.</param>
+        /// <returns>A ParsedArgs struct containing the determined mode and relevant arguments.</returns>
+        public static ParsedArgs Parse(string[] args)
+        {
+            var parsed = new ParsedArgs { Mode = ScriptMode.Setup }; // Default mode
+
+            if (args.Length == 0)
+            {
+                return parsed;
+                Logger.LogError("No arguments provided. Use --help for usage.", 1);
+            }
+
+            for (int i = 0; i < args.Length; i++)
+            {
+                string arg = args[i];
+
+                if (arg.StartsWith("-"))
+                {
+                    switch (arg)
+                    {
+                        case "--verbose":
+                        case "-v":
+                            parsed.Verbose = true;
+                            break;
+                        case "--list":
+                        case "-l":
+                            parsed.Mode = ScriptMode.List;
+                            return parsed;
+                        case "--branch":
+                        case "-b":
+                            if (++i < args.Length) parsed.Branch = args[i];
+                            break;
+
+                        case "--remove":
+                        case "-r":
+                            parsed.Mode = ScriptMode.Remove;
+                            if (++i < args.Length) parsed.RepoName = args[i];
+                            break;
+                        case "--build-python-run":
+                        case "-bpr":
+                            parsed.Mode = ScriptMode.BuildPythonRun;
+                            if (++i < args.Length) parsed.RepoName = args[i];
+                            if (++i < args.Length) parsed.GitHubUrl = args[i];
+                            break;
+                        case "--force-create-run":
+                        case "-fcr":
+                            parsed.Mode = ScriptMode.ForceCreateRun;
+                            if (++i < args.Length) parsed.RepoName = args[i];
+                            if (++i < args.Length) parsed.GitHubUrl = args[i];
+                            break;
+                        case "--update":
+                        case "-u":
+                            parsed.Mode = ScriptMode.Update;
+                            if (++i < args.Length) parsed.RepoName = args[i];
+                            break;
+                        case "--help":
+                        case "-h":
+                            parsed.Mode = ScriptMode.Help;
+                            return parsed; // Help mode means we're done parsing and will just display help
+                        default:
+                            Logger.LogWarn($"Unknown option: {arg}. Ignoring.");
+                            break;
+                    }
+                }
+                else
+                {
+                    // Positional arguments for default setup mode
+                    if (parsed.Mode == ScriptMode.Setup)
+                    {
+                        if (string.IsNullOrEmpty(parsed.RepoName))
+                        {
+                            parsed.RepoName = arg;
+                        }
+                        else if (string.IsNullOrEmpty(parsed.GitHubUrl))
+                        {
+                            parsed.GitHubUrl = arg;
+                        }
+                        else
+                        {
+                            Logger.LogWarn($"Unexpected argument: {arg}. Ignoring.");
+                        }
+                    }
+                    else
+                    {
+                        Logger.LogWarn($"Unexpected positional argument '{arg}' after an option. Ignoring.");
+                    }
+                }
+            }
+
+            // Post-parsing validation for required arguments
+            switch (parsed.Mode)
+            {
+                case ScriptMode.Remove:
+                case ScriptMode.Update:
+                    if (string.IsNullOrEmpty(parsed.RepoName))
+                    {
+                        Logger.LogError($"Usage for {parsed.Mode.ToString().ToLower()}: {AppDomain.CurrentDomain.FriendlyName} --{parsed.Mode.ToString().ToLower().Replace("buildpythonrun", "build-python-run").Replace("forcecreaterun", "force-create-run")} <repository_name>\nExample: {AppDomain.CurrentDomain.FriendlyName} --{parsed.Mode.ToString().ToLower().Replace("buildpythonrun", "build-python-run").Replace("forcecreaterun", "force-create-run")} my-web-app");
+                    }
+                    break;
+                case ScriptMode.Setup:
+                case ScriptMode.BuildPythonRun:
+                case ScriptMode.ForceCreateRun:
+                    if (string.IsNullOrEmpty(parsed.RepoName) || string.IsNullOrEmpty(parsed.GitHubUrl))
+                    {
+                        Logger.LogError($"Usage for setup modes ({parsed.Mode.ToString().ToLower().Replace("buildpythonrun", "build-python-run").Replace("forcecreaterun", "force-create-run")} or default): {AppDomain.CurrentDomain.FriendlyName} <option> <repository_name> <github_url>\nExample: {AppDomain.CurrentDomain.FriendlyName} my-web-app https://github.com/myuser/my-web-app.git");
+                    }
+                    break;
+            }
+
+            return parsed;
+        }
+
+        /// <summary>Displays the help message, similar to the bash script's --help output.</summary>
+        public static void DisplayHelp()
+        {
+            // Note: CheckSystemDependencies call moved to ProjectService.CheckSystemDependencies,
+            // as this method is purely for displaying CLI usage.
+            var appName = AppDomain.CurrentDomain.FriendlyName; // Get executable name
+
+            Console.WriteLine($"{GlobalConfig.INFO_COLOR}Usage: {appName} [OPTIONS] <repository_name> [github_url]{GlobalConfig.RESET_COLOR}");
+            Console.WriteLine("\nThis script automates the setup, removal, and updating of Python projects from Git repositories.");
+            Console.WriteLine($"\n{GlobalConfig.WARN_COLOR}Options:{GlobalConfig.RESET_COLOR}");
+            Console.WriteLine($"  -r, --remove <repository_name>          : Deletes the symbolic link and the entire project directory.");
+            Console.WriteLine($"                                            Example: {appName} --remove my-web-app");
+            Console.WriteLine($"\n  -bpr, --build-python-run <repo_name> <url> : Clones, sets up venv, installs dependencies.");
+            Console.WriteLine($"                                            If 'run.sh' not found in project, generates a default");
+            Console.WriteLine($"                                            Python run script in {GlobalConfig.TOOLS_BIN_DIR}.");
+            Console.WriteLine($"                                            Example: {appName} --build-python-run my-app https://github.com/user/my-app.git");
+            Console.WriteLine($"\n  -fcr, --force-create-run <repo_name> <url> : Similar to default setup, but always generates");
+            Console.WriteLine($"                                            the default Python run script directly in {GlobalConfig.TOOLS_BIN_DIR},");
+            Console.WriteLine($"                                            overriding any existing 'run.sh' in the project.");
+            Console.WriteLine($"                                            Example: {appName} --force-create-run my-app https://github.com/user/my-app.git");
+            Console.WriteLine($"\n  -u, --update <repository_name>          : Cleans __pycache__, stashes local changes, pulls latest");
+            Console.WriteLine($"                                            from remote, and pops stashed changes.");
+            Console.WriteLine($"                                            Example: {appName} --update my-web-app");
+            Console.WriteLine($"\n  -h, --help                            : Displays this help message and exits.");
+            Console.WriteLine($"\n{GlobalConfig.INFO_COLOR}Default Setup Mode (no specific option):{GlobalConfig.RESET_COLOR}");
+            // Corrected line for proper alignment
+            Console.WriteLine($"  {appName} <repository_name> <github_url>");
+            Console.WriteLine($"  Example: {appName} my-web-app https://github.com/myuser/my-web-app.git");
+            Console.WriteLine($"\n{GlobalConfig.INFO_COLOR}Version:{GlobalConfig.RESET_COLOR} {GlobalConfig.SCRIPT_VERSION}");
+            Environment.Exit(0);
+        }
+    }
+}